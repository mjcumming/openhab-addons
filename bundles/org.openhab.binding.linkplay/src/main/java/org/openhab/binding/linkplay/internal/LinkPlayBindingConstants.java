--- conflicted
+++ resolved
@@ -13,98 +13,6 @@
 
  package org.openhab.binding.linkplay.internal;
 
-<<<<<<< HEAD
-import org.eclipse.jdt.annotation.NonNullByDefault;
-import org.openhab.core.thing.ThingTypeUID;
-
-/**
- * The {@link LinkPlayBindingConstants} class defines common constants used across the binding.
- *
- * @author Michael Cumming - Initial contribution
- */
-@NonNullByDefault
-public class LinkPlayBindingConstants {
-
-    public static final String BINDING_ID = "linkplay";
-
-    // Thing Types
-    public static final ThingTypeUID THING_TYPE_DEVICE = new ThingTypeUID(BINDING_ID, "device");
-    public static final Set<ThingTypeUID> SUPPORTED_THING_TYPES_UIDS = Collections.singleton(THING_TYPE_DEVICE);
-
-    // Thing Configuration parameters
-    public static final String CONFIG_IP_ADDRESS = "ipAddress";
-    public static final String CONFIG_UDN = "udn";
-    public static final String CONFIG_POLLING_INTERVAL = "pollingInterval";
-    public static final String CONFIG_DEVICE_NAME = "deviceName";
-    public static final int DEFAULT_POLLING_INTERVAL = 30; // seconds
-
-    // Thing Properties
-    public static final String PROPERTY_UDN = "UDN";
-    public static final String PROPERTY_FIRMWARE = "firmwareVersion";
-    public static final String PROPERTY_MODEL = "model";
-    public static final String PROPERTY_IP = "ipAddress";
-    public static final String PROPERTY_MAC = "macAddress";
-    public static final String PROPERTY_MANUFACTURER = "manufacturer";
-
-    // Channel Groups
-    public static final String GROUP_PLAYBACK = "playback";
-    public static final String GROUP_SYSTEM = "system";
-    public static final String GROUP_MULTIROOM = "multiroom";
-    public static final String GROUP_NETWORK = "network";
-
-    // Playback Channels
-    public static final String CHANNEL_CONTROL = "control";
-    public static final String CHANNEL_TITLE = "title";
-    public static final String CHANNEL_ARTIST = "artist";
-    public static final String CHANNEL_ALBUM = "album";
-    public static final String CHANNEL_ALBUM_ART = "albumArt";
-    public static final String CHANNEL_DURATION = "duration";
-    public static final String CHANNEL_POSITION = "position";
-    public static final String CHANNEL_VOLUME = "volume";
-    public static final String CHANNEL_MUTE = "mute";
-    public static final String CHANNEL_REPEAT = "repeat";
-    public static final String CHANNEL_SHUFFLE = "shuffle";
-    public static final String CHANNEL_SOURCE = "source";
-
-    // System Channels
-    public static final String CHANNEL_DEVICE_NAME = "deviceName";
-    public static final String CHANNEL_FIRMWARE = "firmware";
-
-    // Network Channels
-    public static final String CHANNEL_IP_ADDRESS = "ipAddress";
-    public static final String CHANNEL_MAC_ADDRESS = "macAddress";
-    public static final String CHANNEL_WIFI_SIGNAL = "wifiSignal";
-
-    // Multiroom Channels
-    public static final String CHANNEL_ROLE = "role";
-    public static final String CHANNEL_MASTER_IP = "masterIP";
-    public static final String CHANNEL_SLAVE_IPS = "slaveIPs";
-    public static final String CHANNEL_JOIN = "join";
-    public static final String CHANNEL_LEAVE = "leave";
-    public static final String CHANNEL_UNGROUP = "ungroup";
-    public static final String CHANNEL_KICKOUT = "kickout";
-    public static final String CHANNEL_GROUP_VOLUME = "groupVolume";
-    public static final String CHANNEL_GROUP_MUTE = "groupMute";
-
-    // UPnP Discovery Constants
-    public static final String UPNP_DEVICE_TYPE = "urn:schemas-upnp-org:device:MediaRenderer:1";
-    public static final String UPNP_SERVICE_TYPE_RENDERING_CONTROL = "urn:schemas-upnp-org:service:RenderingControl:1";
-    public static final String UPNP_SERVICE_TYPE_AV_TRANSPORT = "urn:schemas-upnp-org:service:AVTransport:1";
-    public static final String UPNP_SERVICE_TYPE_CONNECTION_MANAGER = "urn:schemas-upnp-org:service:ConnectionManager:1";
-    public static final String UPNP_DISCOVERY_THING_TYPE = "urn:schemas-upnp-org:device:MediaRenderer:1";
-    public static final String UPNP_MANUFACTURER = "LinkPlay";
-    public static final String UPNP_DEVICE_TYPE_PREFIX = "urn:schemas-upnp-org:device:";
-
-    // Helper method for creating full channel IDs
-    public static String getChannelID(String group, String channel) {
-        return group + "#" + channel;
-    }
-
-    private LinkPlayBindingConstants() {
-        // Constants class - prevent instantiation
-    }
-}
-=======
  import java.util.Collections;
  import java.util.Set;
  
@@ -193,5 +101,4 @@
          // Constants class - prevent instantiation
      }
  }
- 
->>>>>>> 431deb08
+ 