--- conflicted
+++ resolved
@@ -31,12 +31,6 @@
 import org.slf4j.LoggerFactory;
 
 /**
-<<<<<<< HEAD
- * The {@link LinkPlayUpnpManager} handles UPnP discovery, subscriptions, and event callbacks.
- * Includes logic for subscription renewal and dispatches metadata updates.
- * LinkPlay devicees mostly do not support UPnP events or have very limited or non-standard support.                
- * By default UPNP is turned off in the LinkPlay binding, but can be enabled in the Thing configuration.
-=======
  * The {@link LinkPlayUpnpManager} handles UPnP communication with a LinkPlay device.
  * It manages UPnP subscriptions, renewals, and event handling.
  * <p>
@@ -46,7 +40,6 @@
  * <p>
  * Note: This class uses {@link DIDLParser} to parse DIDL-Lite or other XML metadata returned
  * by the device in UPnP events.
->>>>>>> fb83ea70
  * 
  * @author Michael Cumming - Initial Contribution
  */
